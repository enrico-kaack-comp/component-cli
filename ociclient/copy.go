--- conflicted
+++ resolved
@@ -5,7 +5,6 @@
 package ociclient
 
 import (
-	"bytes"
 	"context"
 	"encoding/json"
 	"fmt"
@@ -33,16 +32,6 @@
 			return fmt.Errorf("unable to unmarshal image index: %w", err)
 		}
 
-<<<<<<< HEAD
-		for _, manifestDesc := range index.Manifests {
-			buf := bytes.NewBuffer([]byte{})
-			if err := client.Fetch(ctx, srcRef, manifestDesc, buf); err != nil {
-				return fmt.Errorf("unable to get manifest: %w", err)
-			}
-
-			if err := client.PushRawManifest(ctx, tgtRef, manifestDesc, buf.Bytes(), WithStore(store)); err != nil {
-				return fmt.Errorf("unable to push manifest: %w", err)
-=======
 		srcRepo, _, err := ParseImageRef(srcRef)
 		if err != nil {
 			return fmt.Errorf("unable to parse src ref: %w", err)
@@ -59,7 +48,6 @@
 
 			if err := Copy(ctx, client, subManifestSrcRef, subManifestTgtRef); err != nil {
 				return fmt.Errorf("unable to copy sub manifest: %w", err)
->>>>>>> fa7ddfd3
 			}
 		}
 	}
